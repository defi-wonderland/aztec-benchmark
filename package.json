--- conflicted
+++ resolved
@@ -1,11 +1,6 @@
 {
-<<<<<<< HEAD
   "name": "@defi-wonderland/aztec-benchmark",
   "version": "1.0.0",
-=======
-  "name": "aztec-benchmark",
-  "version": "1.0.13",
->>>>>>> 01f8b62e
   "description": "CLI tool and GitHub Action for Aztec contract benchmarking",
   "main": "dist/index.js",
   "types": "dist/index.d.ts",
